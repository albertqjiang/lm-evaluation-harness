"""
QA4MRE 2011-2013: Overview of Question Answering for Machine Reading Evaluation
https://www.cs.cmu.edu/~./hovy/papers/13CLEF-QA4MRE.pdf

The (English only) QA4MRE challenge which was run as a Lab at CLEF 2011-2013.
The main objective of this exercise is to develop a methodology for evaluating 
Machine Reading systems through Question Answering and Reading Comprehension 
Tests. Systems should be able to extract knowledge from large volumes of text 
and use this knowledge to answer questions. Four different tasks have been
organized during these years: Main Task, Processing Modality and Negation for
Machine Reading, Machine Reading of Biomedical Texts about Alzheimer's disease,
and Entrance Exam.

Homepage: http://nlp.uned.es/clef-qa/repository/qa4mre.php
"""
from lm_eval.base import MultipleChoiceTask


_CITATION = """
@inproceedings{Peas2013QA4MRE2O,
    title={QA4MRE 2011-2013: Overview of Question Answering for Machine Reading Evaluation},
    author={Anselmo Pe{\~n}as and Eduard H. Hovy and Pamela Forner and {\'A}lvaro Rodrigo and Richard F. E. Sutcliffe and Roser Morante},
    booktitle={CLEF},
    year={2013}
}
"""


class QA4MRE(MultipleChoiceTask):
    VERSION = 0
    DATASET_PATH = "qa4mre"
    DATASET_NAME = None

    def has_training_docs(self):
        return False

    def has_validation_docs(self):
        return False

    def has_test_docs(self):
        return True

    def test_docs(self):
        # `qa4mre` only has train data so we use it for the test docs.
        return map(self._process_doc, self.dataset["train"])

    def _process_doc(self, doc):
        choices = doc["answer_options"]["answer_str"]
        out_doc = {
            "source": doc["document_str"].strip().replace("\'", "'"),
            "query": doc["question_str"],
            "choices": choices,
            "gold": int(doc["correct_answer_id"]) - 1,
        }
        return out_doc

    def doc_to_text(self, doc):
        return "{}\nQuestion: {}\nAnswer:".format(doc["source"], doc["query"])

<<<<<<< HEAD
    def should_decontaminate(self):
        return True

    def doc_to_decontamination_query(self, doc):
        return doc["source"] + " " + doc["query"]

=======
>>>>>>> 6caa0afd

class QA4MRE_2011(QA4MRE):
    DATASET_NAME = "2011.main.EN"


class QA4MRE_2012(QA4MRE):
    DATASET_NAME = "2012.main.EN"


class QA4MRE_2013(QA4MRE):
    DATASET_NAME = "2013.main.EN"<|MERGE_RESOLUTION|>--- conflicted
+++ resolved
@@ -57,15 +57,12 @@
     def doc_to_text(self, doc):
         return "{}\nQuestion: {}\nAnswer:".format(doc["source"], doc["query"])
 
-<<<<<<< HEAD
     def should_decontaminate(self):
         return True
 
     def doc_to_decontamination_query(self, doc):
         return doc["source"] + " " + doc["query"]
 
-=======
->>>>>>> 6caa0afd
 
 class QA4MRE_2011(QA4MRE):
     DATASET_NAME = "2011.main.EN"
